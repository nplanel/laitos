package toolbox

import (
	"fmt"
	"github.com/HouzuoGuo/laitos/browserp"
	"github.com/HouzuoGuo/laitos/misc"
	"runtime"
	"strings"
	"testing"
	"time"
)

func TestBrowser_Execute(t *testing.T) {
	if runtime.GOOS != "linux" || runtime.GOARCH != "amd64" {
		t.Skip("Because the built-in PhantomJS executable only works in linux/amd64, your system cannot run this test.")
	}
	// Preparation copies PhantomJS executable into a utilities directory and adds it to program $PATH.
	misc.PrepareUtilities(misc.Logger{})
	// CircleCI container does not have the dependencies for running PhantomJS
	misc.SkipTestIfCI(t)
	bro := Browser{}
	if bro.IsConfigured() {
		t.Fatal("should not be configured")
	}
<<<<<<< HEAD
	bro.Renderers = &browserp.Instances{
		MaxLifetimeSec: 60,
		BasePortNumber: 60122,
=======
	bro.Renderers = &browser.Instances{
		MaxLifetimeSec: 300,
		BasePortNumber: 13894,
>>>>>>> 201eac5c
	}
	if !bro.IsConfigured() {
		t.Fatal("should be configured")
	}
	if err := bro.Initialise(); err != nil {
		t.Fatal(err)
	}
	if err := bro.SelfTest(); err != nil {
		t.Fatal(err)
	}
	if ret := bro.Execute(Command{TimeoutSec: 10, Content: "haha hoho"}); ret.Error != ErrBadBrowserParam {
		t.Fatal(ret.Error, ret.Output)
	}
	delay := func() {
		time.Sleep(3 * time.Second)
	}
	// Browse distorwatch home page
	if ret := bro.Execute(Command{TimeoutSec: 10, Content: "g https://distrowatch.com"}); ret.Error != nil {
		t.Fatal(ret.Error, ret.Output)
	}
	delay()
	// Go back and forward
	if ret := bro.Execute(Command{TimeoutSec: 10, Content: "b"}); ret.Error != nil || !strings.Contains(strings.ToLower(ret.Output), "distrowatch") {
		t.Fatal(ret.Error, ret.Output)
	} else {
		fmt.Println(ret.Output)
	}
	delay()
	if ret := bro.Execute(Command{TimeoutSec: 10, Content: "f"}); ret.Error != nil || !strings.Contains(strings.ToLower(ret.Output), "distrowatch") {
		t.Fatal(ret.Error, ret.Output)
	} else {
		fmt.Println(ret.Output)
	}
	delay()
	// Navigate to elements
	if ret := bro.Execute(Command{TimeoutSec: 10, Content: "n"}); ret.Error != nil || len(ret.Output) < 20 {
		t.Fatal(ret.Error, ret.Output)
	} else {
		fmt.Println(ret.Output)
	}
	delay()
	if ret := bro.Execute(Command{TimeoutSec: 10, Content: "p"}); ret.Error != nil || len(ret.Output) < 20 {
		t.Fatal(ret.Error, ret.Output)
	} else {
		fmt.Println(ret.Output)
	}
	delay()
	if ret := bro.Execute(Command{TimeoutSec: 10, Content: "nn 10"}); ret.Error != nil || len(ret.Output) < 200 {
		t.Fatal(ret.Error, ret.Output)
	} else {
		fmt.Println(ret.Output)
	}
	delay()
	if ret := bro.Execute(Command{TimeoutSec: 10, Content: "0"}); ret.Error != nil || len(ret.Output) < 20 {
		t.Fatal(ret.Error, ret.Output)
	} else {
		fmt.Println(ret.Output)
	}
	delay()
	// Reload and get page info
	if ret := bro.Execute(Command{TimeoutSec: 10, Content: "r"}); ret.Error != nil || !strings.Contains(strings.ToLower(ret.Output), "distrowatch") {
		t.Fatal(ret.Error, ret.Output)
	} else {
		fmt.Println(ret.Output)
	}
	delay()
	if ret := bro.Execute(Command{TimeoutSec: 10, Content: "i"}); ret.Error != nil || !strings.Contains(strings.ToLower(ret.Output), "distrowatch") {
		t.Fatal(ret.Error, ret.Output)
	} else {
		fmt.Println(ret.Output)
	}
	delay()
	// Pointer, enter value, and keys
	if ret := bro.Execute(Command{TimeoutSec: 10, Content: "ptr move left"}); ret.Error != nil || !strings.Contains(strings.ToLower(ret.Output), "distrowatch") {
		t.Fatal(ret.Error, ret.Output)
	} else {
		fmt.Println(ret.Output)
	}
	delay()
	if ret := bro.Execute(Command{TimeoutSec: 10, Content: "val new value hahaha"}); ret.Error != nil || !strings.Contains(strings.ToLower(ret.Output), "distrowatch") {
		t.Fatal(ret.Error, ret.Output)
	} else {
		fmt.Println(ret.Output)
	}
	delay()
	if ret := bro.Execute(Command{TimeoutSec: 10, Content: "enter"}); ret.Error != nil || !strings.Contains(strings.ToLower(ret.Output), "distrowatch") {
		t.Fatal(ret.Error, ret.Output)
	} else {
		fmt.Println(ret.Output)
	}
	delay()
	if ret := bro.Execute(Command{TimeoutSec: 10, Content: "backsp"}); ret.Error != nil || !strings.Contains(strings.ToLower(ret.Output), "distrowatch") {
		t.Fatal(ret.Error, ret.Output)
	} else {
		fmt.Println(ret.Output)
	}
	delay()
	// Kill browser finally
	if ret := bro.Execute(Command{TimeoutSec: 10, Content: "k"}); ret.Error != nil || !strings.Contains(strings.ToLower(ret.Output), "killed") {
		t.Fatal(ret.Error, ret.Output)
	} else {
		fmt.Println(ret.Output)
	}
	delay()
	// Make sure a new browser may start again
	if ret := bro.Execute(Command{TimeoutSec: 10, Content: "g https://distrowatch.com"}); ret.Error != nil {
		t.Fatal(ret.Error, ret.Output)
	}
	delay()
	if ret := bro.Execute(Command{TimeoutSec: 10, Content: "i"}); ret.Error != nil || !strings.Contains(strings.ToLower(ret.Output), "distrowatch") {
		t.Fatal(ret.Error, ret.Output)
	} else {
		fmt.Println(ret.Output)
	}
}<|MERGE_RESOLUTION|>--- conflicted
+++ resolved
@@ -22,15 +22,9 @@
 	if bro.IsConfigured() {
 		t.Fatal("should not be configured")
 	}
-<<<<<<< HEAD
 	bro.Renderers = &browserp.Instances{
-		MaxLifetimeSec: 60,
-		BasePortNumber: 60122,
-=======
-	bro.Renderers = &browser.Instances{
 		MaxLifetimeSec: 300,
 		BasePortNumber: 13894,
->>>>>>> 201eac5c
 	}
 	if !bro.IsConfigured() {
 		t.Fatal("should be configured")
